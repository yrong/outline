// @flow

export const USER_PRESENCE_INTERVAL = 5000;
export const MAX_AVATAR_DISPLAY = 6;
<<<<<<< HEAD

export const MESSAGE_SYNC = 0;
export const MESSAGE_AWARENESS = 1;
export const MESSAGE_QUERY_AWARENESS = 3;
=======
export const MAX_TITLE_LENGTH = 100;
>>>>>>> 3d09c8f6
<|MERGE_RESOLUTION|>--- conflicted
+++ resolved
@@ -2,11 +2,8 @@
 
 export const USER_PRESENCE_INTERVAL = 5000;
 export const MAX_AVATAR_DISPLAY = 6;
-<<<<<<< HEAD
+export const MAX_TITLE_LENGTH = 100;
 
 export const MESSAGE_SYNC = 0;
 export const MESSAGE_AWARENESS = 1;
-export const MESSAGE_QUERY_AWARENESS = 3;
-=======
-export const MAX_TITLE_LENGTH = 100;
->>>>>>> 3d09c8f6
+export const MESSAGE_QUERY_AWARENESS = 3;