// @flow
import { observer } from "mobx-react";
import {
  NewDocumentIcon,
  EditIcon,
  TrashIcon,
  ImportIcon,
  ExportIcon,
  PadlockIcon,
} from "outline-icons";
import * as React from "react";
import { useTranslation } from "react-i18next";
import { useHistory } from "react-router-dom";
import { useMenuState, MenuButton } from "reakit/Menu";
import { VisuallyHidden } from "reakit/VisuallyHidden";
import Collection from "models/Collection";
import CollectionDelete from "scenes/CollectionDelete";
import CollectionEdit from "scenes/CollectionEdit";
import CollectionExport from "scenes/CollectionExport";
import CollectionPermissions from "scenes/CollectionPermissions";
import ContextMenu from "components/ContextMenu";
import OverflowMenuButton from "components/ContextMenu/OverflowMenuButton";
import Template from "components/ContextMenu/Template";
import Modal from "components/Modal";
import useCurrentTeam from "hooks/useCurrentTeam";
import useStores from "hooks/useStores";
import useToasts from "hooks/useToasts";
import getDataTransferFiles from "utils/getDataTransferFiles";
import { newDocumentUrl } from "utils/routeHelpers";

type Props = {|
  collection: Collection,
  placement?: string,
  modal?: boolean,
  label?: (any) => React.Node,
  onOpen?: () => void,
  onClose?: () => void,
|};

function CollectionMenu({
  collection,
  label,
  modal = true,
  placement,
  onOpen,
  onClose,
}: Props) {
  const menu = useMenuState({ modal, placement });
  const [renderModals, setRenderModals] = React.useState(false);
  const team = useCurrentTeam();
  const { documents, policies } = useStores();
  const { showToast } = useToasts();
  const { t } = useTranslation();
  const history = useHistory();

  const file = React.useRef<?HTMLInputElement>();
  const [
    showCollectionPermissions,
    setShowCollectionPermissions,
  ] = React.useState(false);
  const [showCollectionEdit, setShowCollectionEdit] = React.useState(false);
  const [showCollectionDelete, setShowCollectionDelete] = React.useState(false);
  const [showCollectionExport, setShowCollectionExport] = React.useState(false);

  const handleOpen = React.useCallback(() => {
    setRenderModals(true);
    if (onOpen) {
      onOpen();
    }
  }, [onOpen]);

  const handleNewDocument = React.useCallback(
    (ev: SyntheticEvent<>) => {
      ev.preventDefault();
      history.push(newDocumentUrl(collection.id));
    },
    [history, collection.id]
  );

  const stopPropagation = React.useCallback((ev: SyntheticEvent<>) => {
    ev.stopPropagation();
  }, []);

  const handleImportDocument = React.useCallback(
    (ev: SyntheticEvent<>) => {
      ev.preventDefault();
      ev.stopPropagation();

      // simulate a click on the file upload input element
      if (file.current) {
        file.current.click();
      }
    },
    [file]
  );

  const handleFilePicked = React.useCallback(
    async (ev: SyntheticEvent<>) => {
      const files = getDataTransferFiles(ev);

      // Because this is the onChange handler it's possible for the change to be
      // from previously selecting a file to not selecting a file – aka empty
      if (!files.length) {
        return;
      }

      try {
        const file = files[0];
        const document = await documents.import(file, null, collection.id, {
          publish: true,
        });
        history.push(document.url);
      } catch (err) {
        showToast(err.message, {
          type: "error",
        });

        throw err;
      }
    },
    [history, showToast, collection.id, documents]
  );

  const can = policies.abilities(collection.id);
  const canUserInTeam = policies.abilities(team.id);

  const items = React.useMemo(
<<<<<<< HEAD
    () =>
      filterTemplateItems([
        {
          title: t("New document"),
          visible: can.update,
          onClick: handleNewDocument,
        },
        {
          title: t("Import document"),
          visible: can.update,
          onClick: handleImportDocument,
        },
        {
          type: "separator",
        },
        {
          title: `${t("Edit")}…`,
          visible: can.update,
          onClick: () => setShowCollectionEdit(true),
        },
        {
          title: `${t("Permissions")}…`,
          visible: can.update,
          onClick: () => setShowCollectionPermissions(true),
        },
        {
          title: `${t("Export")}…`,
          visible: !!(collection && canUserInTeam.export),
          onClick: () => setShowCollectionExport(true),
        },
        {
          type: "separator",
        },
        {
          title: `${t("Delete")}…`,
          visible: !!(collection && can.delete),
          onClick: () => setShowCollectionDelete(true),
        },
      ]),
    [can, canUserInTeam, collection, handleNewDocument, handleImportDocument, t]
=======
    () => [
      {
        title: t("New document"),
        visible: can.update,
        onClick: handleNewDocument,
        icon: <NewDocumentIcon />,
      },
      {
        title: t("Import document"),
        visible: can.update,
        onClick: handleImportDocument,
        icon: <ImportIcon />,
      },
      {
        type: "separator",
      },
      {
        title: `${t("Edit")}…`,
        visible: can.update,
        onClick: () => setShowCollectionEdit(true),
        icon: <EditIcon />,
      },
      {
        title: `${t("Permissions")}…`,
        visible: can.update,
        onClick: () => setShowCollectionPermissions(true),
        icon: <PadlockIcon />,
      },
      {
        title: `${t("Export")}…`,
        visible: !!(collection && can.export),
        onClick: () => setShowCollectionExport(true),
        icon: <ExportIcon />,
      },
      {
        type: "separator",
      },
      {
        title: `${t("Delete")}…`,
        visible: !!(collection && can.delete),
        onClick: () => setShowCollectionDelete(true),
        icon: <TrashIcon />,
      },
    ],
    [can, collection, handleNewDocument, handleImportDocument, t]
>>>>>>> ec8fde0a
  );

  if (!items.length) {
    return null;
  }

  return (
    <>
      <VisuallyHidden>
        <input
          type="file"
          ref={file}
          onChange={handleFilePicked}
          onClick={stopPropagation}
          accept={documents.importFileTypes.join(", ")}
          tabIndex="-1"
        />
      </VisuallyHidden>
      {label ? (
        <MenuButton {...menu}>{label}</MenuButton>
      ) : (
        <OverflowMenuButton aria-label={t("Show menu")} {...menu} />
      )}
      <ContextMenu
        {...menu}
        onOpen={handleOpen}
        onClose={onClose}
        aria-label={t("Collection")}
      >
        <Template {...menu} items={items} />
      </ContextMenu>
      {renderModals && (
        <>
          <Modal
            title={t("Collection permissions")}
            onRequestClose={() => setShowCollectionPermissions(false)}
            isOpen={showCollectionPermissions}
          >
            <CollectionPermissions collection={collection} />
          </Modal>
          <Modal
            title={t("Edit collection")}
            isOpen={showCollectionEdit}
            onRequestClose={() => setShowCollectionEdit(false)}
          >
            <CollectionEdit
              onSubmit={() => setShowCollectionEdit(false)}
              collection={collection}
            />
          </Modal>
          <Modal
            title={t("Delete collection")}
            isOpen={showCollectionDelete}
            onRequestClose={() => setShowCollectionDelete(false)}
          >
            <CollectionDelete
              onSubmit={() => setShowCollectionDelete(false)}
              collection={collection}
            />
          </Modal>
          <Modal
            title={t("Export collection")}
            isOpen={showCollectionExport}
            onRequestClose={() => setShowCollectionExport(false)}
          >
            <CollectionExport
              onSubmit={() => setShowCollectionExport(false)}
              collection={collection}
            />
          </Modal>
        </>
      )}
    </>
  );
}

export default observer(CollectionMenu);<|MERGE_RESOLUTION|>--- conflicted
+++ resolved
@@ -125,48 +125,6 @@
   const canUserInTeam = policies.abilities(team.id);
 
   const items = React.useMemo(
-<<<<<<< HEAD
-    () =>
-      filterTemplateItems([
-        {
-          title: t("New document"),
-          visible: can.update,
-          onClick: handleNewDocument,
-        },
-        {
-          title: t("Import document"),
-          visible: can.update,
-          onClick: handleImportDocument,
-        },
-        {
-          type: "separator",
-        },
-        {
-          title: `${t("Edit")}…`,
-          visible: can.update,
-          onClick: () => setShowCollectionEdit(true),
-        },
-        {
-          title: `${t("Permissions")}…`,
-          visible: can.update,
-          onClick: () => setShowCollectionPermissions(true),
-        },
-        {
-          title: `${t("Export")}…`,
-          visible: !!(collection && canUserInTeam.export),
-          onClick: () => setShowCollectionExport(true),
-        },
-        {
-          type: "separator",
-        },
-        {
-          title: `${t("Delete")}…`,
-          visible: !!(collection && can.delete),
-          onClick: () => setShowCollectionDelete(true),
-        },
-      ]),
-    [can, canUserInTeam, collection, handleNewDocument, handleImportDocument, t]
-=======
     () => [
       {
         title: t("New document"),
@@ -197,7 +155,7 @@
       },
       {
         title: `${t("Export")}…`,
-        visible: !!(collection && can.export),
+        visible: !!(collection && canUserInTeam.export),
         onClick: () => setShowCollectionExport(true),
         icon: <ExportIcon />,
       },
@@ -211,8 +169,15 @@
         icon: <TrashIcon />,
       },
     ],
-    [can, collection, handleNewDocument, handleImportDocument, t]
->>>>>>> ec8fde0a
+    [
+      t,
+      can.update,
+      can.delete,
+      handleNewDocument,
+      handleImportDocument,
+      collection,
+      canUserInTeam.export,
+    ]
   );
 
   if (!items.length) {
