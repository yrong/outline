// @flow
import { observer } from "mobx-react";
import * as React from "react";
import { useTranslation } from "react-i18next";
import { useHistory } from "react-router-dom";
import { useMenuState, MenuButton } from "reakit/Menu";
import { VisuallyHidden } from "reakit/VisuallyHidden";
import styled from "styled-components";
import Document from "models/Document";
import DocumentDelete from "scenes/DocumentDelete";
import DocumentMove from "scenes/DocumentMove";
import DocumentPermanentDelete from "scenes/DocumentPermanentDelete";
import DocumentTemplatize from "scenes/DocumentTemplatize";
import CollectionIcon from "components/CollectionIcon";
import ContextMenu from "components/ContextMenu";
import OverflowMenuButton from "components/ContextMenu/OverflowMenuButton";
import Template from "components/ContextMenu/Template";
import Flex from "components/Flex";
import Modal from "components/Modal";
import useStores from "hooks/useStores";
import useToasts from "hooks/useToasts";
import getDataTransferFiles from "utils/getDataTransferFiles";
import {
  documentHistoryUrl,
  documentUrl,
  editDocumentUrl,
  newDocumentUrl,
} from "utils/routeHelpers";

type Props = {|
  document: Document,
  className: string,
  isRevision?: boolean,
  showPrint?: boolean,
  modal?: boolean,
  showToggleEmbeds?: boolean,
  showPin?: boolean,
  label?: (any) => React.Node,
  onOpen?: () => void,
  onClose?: () => void,
|};

function DocumentMenu({
  document,
  isRevision,
  className,
  modal = true,
  showToggleEmbeds,
  showPrint,
  showPin,
  label,
  onOpen,
  onClose,
}: Props) {
  const { policies, collections, documents } = useStores();
  const { showToast } = useToasts();
  const menu = useMenuState({
    modal,
    unstable_preventOverflow: true,
    unstable_fixed: true,
    unstable_flip: true,
  });
  const history = useHistory();
  const { t } = useTranslation();
  const [renderModals, setRenderModals] = React.useState(false);
  const [showDeleteModal, setShowDeleteModal] = React.useState(false);
  const [
    showPermanentDeleteModal,
    setShowPermanentDeleteModal,
  ] = React.useState(false);
  const [showMoveModal, setShowMoveModal] = React.useState(false);
  const [showTemplateModal, setShowTemplateModal] = React.useState(false);
  const file = React.useRef<?HTMLInputElement>();

  const handleOpen = React.useCallback(() => {
    setRenderModals(true);
    if (onOpen) {
      onOpen();
    }
  }, [onOpen]);

  const handleDuplicate = React.useCallback(
    async (ev: SyntheticEvent<>) => {
      const duped = await document.duplicate();

      // when duplicating, go straight to the duplicated document content
      history.push(duped.url);
      showToast(t("Document duplicated"), { type: "success" });
    },
    [t, history, showToast, document]
  );

  const handleArchive = React.useCallback(
    async (ev: SyntheticEvent<>) => {
      await document.archive();
      showToast(t("Document archived"), { type: "success" });
    },
    [showToast, t, document]
  );

  const handleRestore = React.useCallback(
    async (ev: SyntheticEvent<>, options?: { collectionId: string }) => {
      await document.restore(options);
      showToast(t("Document restored"), { type: "success" });
    },
    [showToast, t, document]
  );

  const handleUnpublish = React.useCallback(
    async (ev: SyntheticEvent<>) => {
      await document.unpublish();
      showToast(t("Document unpublished"), { type: "success" });
    },
    [showToast, t, document]
  );

  const handlePrint = React.useCallback((ev: SyntheticEvent<>) => {
    window.print();
  }, []);

  const handleStar = React.useCallback(
    (ev: SyntheticEvent<>) => {
      ev.preventDefault();
      ev.stopPropagation();
      document.star();
    },
    [document]
  );

  const handleUnstar = React.useCallback(
    (ev: SyntheticEvent<>) => {
      ev.preventDefault();
      ev.stopPropagation();
      document.unstar();
    },
    [document]
  );

  const collectionId = document.computedCollectionId;
  const collection = collections.get(collectionId);
  const can = policies.abilities(document.id);
  const canViewHistory = can.read && !can.restore;
  const restoreItems = React.useMemo(
    () => [
      ...collections.orderedData.reduce((filtered, collection) => {
        const can = policies.abilities(collection.id);

        if (can.update) {
          filtered.push({
            onClick: (ev) => handleRestore(ev, { collectionId: collection.id }),
            title: (
              <Flex align="center">
                <CollectionIcon collection={collection} />
                <CollectionName>{collection.name}</CollectionName>
              </Flex>
            ),
          });
        }
        return filtered;
      }, []),
    ],
    [collections.orderedData, handleRestore, policies]
  );

  const stopPropagation = React.useCallback((ev: SyntheticEvent<>) => {
    ev.stopPropagation();
  }, []);

  const handleImportDocument = React.useCallback(
    (ev: SyntheticEvent<>) => {
      ev.preventDefault();
      ev.stopPropagation();

      // simulate a click on the file upload input element
      if (file.current) {
        file.current.click();
      }
    },
    [file]
  );

  const handleFilePicked = React.useCallback(
    async (ev: SyntheticEvent<>) => {
      const files = getDataTransferFiles(ev);

      // Because this is the onChange handler it's possible for the change to be
      // from previously selecting a file to not selecting a file – aka empty
      if (!files.length) {
        return;
      }

      if (!collection) {
        return;
      }

      try {
        const file = files[0];
        const importedDocument = await documents.import(
          file,
          document.id,
          collection.id,
          {
            publish: true,
          }
        );
        history.push(importedDocument.url);
      } catch (err) {
        showToast(err.message, {
          type: "error",
        });

        throw err;
      }
    },
    [history, showToast, collection, documents, document.id]
  );

  return (
    <>
      <VisuallyHidden>
        <input
          type="file"
          ref={file}
          onChange={handleFilePicked}
          onClick={stopPropagation}
          accept={documents.importFileTypes.join(", ")}
          tabIndex="-1"
        />
      </VisuallyHidden>
      {label ? (
        <MenuButton {...menu}>{label}</MenuButton>
      ) : (
        <OverflowMenuButton
          className={className}
          aria-label={t("Show menu")}
          {...menu}
        />
      )}
      <ContextMenu
        {...menu}
        aria-label={t("Document options")}
        onOpen={handleOpen}
        onClose={onClose}
      >
        <Template
          {...menu}
          items={[
            {
              title: t("Restore"),
              visible: !!collection && (can.restore || can.unarchive),
              onClick: handleRestore,
            },
            {
              title: t("Restore"),
<<<<<<< HEAD
              visible: !collection && (can.restore || can.unarchive),
=======
              visible:
                !collection && !!can.restore && restoreItems.length !== 0,
>>>>>>> 09b73401
              style: {
                left: -170,
                position: "relative",
                top: -40,
              },
              hover: true,
              items: [
                {
                  type: "heading",
                  title: t("Choose a collection"),
                },
                ...restoreItems,
              ],
            },
            {
              title: t("Unpin"),
              onClick: document.unpin,
              visible: !!(showPin && document.pinned && can.unpin),
            },
            {
              title: t("Pin to collection"),
              onClick: document.pin,
              visible: !!(showPin && !document.pinned && can.pin),
            },
            {
              title: t("Unstar"),
              onClick: handleUnstar,
              visible: document.isStarred && !!can.unstar,
            },
            {
              title: t("Star"),
              onClick: handleStar,
              visible: !document.isStarred && !!can.star,
            },
            {
              title: t("Enable embeds"),
              onClick: document.enableEmbeds,
              visible: !!showToggleEmbeds && document.embedsDisabled,
            },
            {
              title: t("Disable embeds"),
              onClick: document.disableEmbeds,
              visible: !!showToggleEmbeds && !document.embedsDisabled,
            },
            {
              type: "separator",
            },
            {
              title: t("New nested document"),
              to: newDocumentUrl(collectionId, {
                parentDocumentId: document.id,
              }),
              visible: !!can.createChildDocument,
            },
            {
              title: t("Import document"),
              visible: can.createChildDocument,
              onClick: handleImportDocument,
            },
            {
              title: `${t("Create template")}…`,
              onClick: () => setShowTemplateModal(true),
              visible: !!can.update && !document.isTemplate,
            },
            {
              title: t("Edit"),
              to: editDocumentUrl(document),
              visible: !!can.update,
            },
            {
              title: t("Duplicate"),
              onClick: handleDuplicate,
              visible: !!can.update,
            },
            {
              title: t("Unpublish"),
              onClick: handleUnpublish,
              visible: !!can.unpublish,
            },
            {
              title: t("Archive"),
              onClick: handleArchive,
              visible: !!can.archive,
            },
            {
              title: `${t("Delete")}…`,
              onClick: () => setShowDeleteModal(true),
              visible: !!can.delete,
            },
            {
              title: `${t("Permanently delete")}…`,
              onClick: () => setShowPermanentDeleteModal(true),
              visible: can.permanentDelete,
            },
            {
              title: `${t("Move")}…`,
              onClick: () => setShowMoveModal(true),
              visible: !!can.move,
            },
            {
              type: "separator",
            },
            {
              title: t("History"),
              to: isRevision
                ? documentUrl(document)
                : documentHistoryUrl(document),
              visible: canViewHistory,
            },
            {
              title: t("Download"),
              onClick: document.download,
              visible: !!can.download,
            },
            {
              title: t("Print"),
              onClick: handlePrint,
              visible: !!showPrint,
            },
          ]}
        />
      </ContextMenu>
      {renderModals && (
        <>
          {can.move && (
            <Modal
              title={t("Move {{ documentName }}", {
                documentName: document.noun,
              })}
              onRequestClose={() => setShowMoveModal(false)}
              isOpen={showMoveModal}
            >
              <DocumentMove
                document={document}
                onRequestClose={() => setShowMoveModal(false)}
              />
            </Modal>
          )}
          {can.delete && (
            <Modal
              title={t("Delete {{ documentName }}", {
                documentName: document.noun,
              })}
              onRequestClose={() => setShowDeleteModal(false)}
              isOpen={showDeleteModal}
            >
              <DocumentDelete
                document={document}
                onSubmit={() => setShowDeleteModal(false)}
              />
            </Modal>
          )}
          {can.permanentDelete && (
            <Modal
              title={t("Permanently delete {{ documentName }}", {
                documentName: document.noun,
              })}
              onRequestClose={() => setShowPermanentDeleteModal(false)}
              isOpen={showPermanentDeleteModal}
            >
              <DocumentPermanentDelete
                document={document}
                onSubmit={() => setShowPermanentDeleteModal(false)}
              />
            </Modal>
          )}
          {can.update && (
            <Modal
              title={t("Create template")}
              onRequestClose={() => setShowTemplateModal(false)}
              isOpen={showTemplateModal}
            >
              <DocumentTemplatize
                document={document}
                onSubmit={() => setShowTemplateModal(false)}
              />
            </Modal>
          )}
        </>
      )}
    </>
  );
}

const CollectionName = styled.div`
  overflow: hidden;
  white-space: nowrap;
  text-overflow: ellipsis;
`;

export default observer(DocumentMenu);<|MERGE_RESOLUTION|>--- conflicted
+++ resolved
@@ -252,12 +252,10 @@
             },
             {
               title: t("Restore"),
-<<<<<<< HEAD
-              visible: !collection && (can.restore || can.unarchive),
-=======
               visible:
-                !collection && !!can.restore && restoreItems.length !== 0,
->>>>>>> 09b73401
+                !collection &&
+                (can.restore || can.unarchive) &&
+                restoreItems.length !== 0,
               style: {
                 left: -170,
                 position: "relative",
