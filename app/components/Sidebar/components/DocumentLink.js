--- conflicted
+++ resolved
@@ -1,30 +1,20 @@
 // @flow
-<<<<<<< HEAD
-import * as React from "react";
-import { observer, Observer } from "mobx-react";
-=======
->>>>>>> 8c7200fa
-import { observable } from "mobx";
-import { observer } from "mobx-react";
-import * as React from "react";
-import styled from "styled-components";
-import DocumentsStore from "stores/DocumentsStore";
-import Collection from "models/Collection";
-import Document from "models/Document";
-<<<<<<< HEAD
-import DocumentMenu from "menus/DocumentMenu";
-import SidebarLink from "./SidebarLink";
-import Droppable from "./Droppable";
-import Draggable from "./Draggable";
-=======
->>>>>>> 8c7200fa
-import DropToImport from "components/DropToImport";
-import Fade from "components/Fade";
-import Flex from "components/Flex";
-import SidebarLink from "./SidebarLink";
-import DocumentMenu from "menus/DocumentMenu";
-import { type NavigationNode } from "types";
-import { SidebarDnDContext } from "./Collections";
+import * as React from 'react';
+import { observer, Observer } from 'mobx-react';
+import { observable } from 'mobx';
+import styled from 'styled-components';
+import DocumentsStore from 'stores/DocumentsStore';
+import Collection from 'models/Collection';
+import Document from 'models/Document';
+import DocumentMenu from 'menus/DocumentMenu';
+import SidebarLink from './SidebarLink';
+import Droppable from './Droppable';
+import Draggable from './Draggable';
+import DropToImport from 'components/DropToImport';
+import Fade from 'components/Fade';
+import Flex from 'components/Flex';
+import { type NavigationNode } from 'types';
+import { SidebarDnDContext } from './Collections';
 
 type Props = {
   node: NavigationNode,
@@ -123,7 +113,7 @@
                   }}
                   expanded={showChildren ? true : undefined}
                   hideDisclosure={hideDisclosure}
-                  label={node.title || "Untitled"}
+                  label={node.title || 'Untitled'}
                   depth={depth}
                   exact={false}
                   menuOpen={this.menuOpen}
@@ -137,87 +127,47 @@
                           onClose={() => (this.menuOpen = false)}
                         />
                       </Fade>
-                    ) : (
-                      undefined
-                    )
+                    ) : undefined
                   }
                 >
-                  {this.hasChildDocuments() &&
-                    !disableChildDrops && (
-                      <Droppable
-                        collectionId={collection.id}
-                        documentId={node.id}
-                        isDropDisabled={disableChildDrops}
-                      >
-                        {(provided, snapshot) => (
-                          <DocumentChildren column>
-                            <Observer>
-                              {() =>
-                                node.children.map((childNode, index) => (
-                                  <Draggable
+                  {this.hasChildDocuments() && !disableChildDrops && (
+                    <Droppable
+                      collectionId={collection.id}
+                      documentId={node.id}
+                      isDropDisabled={disableChildDrops}
+                    >
+                      {(provided, snapshot) => (
+                        <DocumentChildren column>
+                          <Observer>
+                            {() =>
+                              node.children.map((childNode, index) => (
+                                <Draggable
+                                  key={childNode.id}
+                                  draggableId={childNode.id}
+                                  index={index}
+                                >
+                                  <DocumentLink
                                     key={childNode.id}
-                                    draggableId={childNode.id}
-                                    index={index}
-                                  >
-                                    <DocumentLink
-                                      key={childNode.id}
-                                      collection={collection}
-                                      node={childNode}
-                                      documents={documents}
-                                      activeDocument={activeDocument}
-                                      prefetchDocument={prefetchDocument}
-                                      depth={depth + 1}
-                                      isDropDisabled={disableChildDrops}
-                                    />
-                                  </Draggable>
-                                ))
-                              }
-                            </Observer>
-                          </DocumentChildren>
-                        )}
-                      </Droppable>
-                    )}
+                                    collection={collection}
+                                    node={childNode}
+                                    documents={documents}
+                                    activeDocument={activeDocument}
+                                    prefetchDocument={prefetchDocument}
+                                    depth={depth + 1}
+                                    isDropDisabled={disableChildDrops}
+                                  />
+                                </Draggable>
+                              ))
+                            }
+                          </Observer>
+                        </DocumentChildren>
+                      )}
+                    </Droppable>
+                  )}
                 </SidebarLink>
               );
             }}
-<<<<<<< HEAD
           </SidebarDnDContext.Consumer>
-=======
-            expanded={showChildren ? true : undefined}
-            label={node.title || "Untitled"}
-            depth={depth}
-            exact={false}
-            menuOpen={this.menuOpen}
-            menu={
-              document ? (
-                <Fade>
-                  <DocumentMenu
-                    position="right"
-                    document={document}
-                    onOpen={() => (this.menuOpen = true)}
-                    onClose={() => (this.menuOpen = false)}
-                  />
-                </Fade>
-              ) : undefined
-            }
-          >
-            {this.hasChildDocuments() && (
-              <DocumentChildren column>
-                {node.children.map((childNode) => (
-                  <DocumentLink
-                    key={childNode.id}
-                    collection={collection}
-                    node={childNode}
-                    documents={documents}
-                    activeDocument={activeDocument}
-                    prefetchDocument={prefetchDocument}
-                    depth={depth + 1}
-                  />
-                ))}
-              </DocumentChildren>
-            )}
-          </SidebarLink>
->>>>>>> 8c7200fa
         </DropToImport>
       </Flex>
     );
