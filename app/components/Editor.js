--- conflicted
+++ resolved
@@ -97,7 +97,6 @@
     font-weight: 500;
   }
 
-<<<<<<< HEAD
   .ProseMirror {
     .ProseMirror-yjs-cursor {
       position: relative;
@@ -135,11 +134,6 @@
         pointer-events: none;
         left: -1px;
       }
-=======
-  .heading-name {
-    pointer-events: none;
-  }
->>>>>>> 1ce01fa9
 
       &:hover {
         > div {
@@ -150,12 +144,10 @@
     }
   }
 
-<<<<<<< HEAD
   .heading-name {
-    display: block;
-    position: relative;
-    top: -52px;
-=======
+    pointer-events: none;
+  }
+
   .heading-name:first-child {
     & + h1,
     & + h2,
@@ -163,7 +155,6 @@
     & + h4 {
       margin-top: 0;
     }
->>>>>>> 1ce01fa9
   }
 
   p {
